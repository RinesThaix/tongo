package adnl

import (
	"bufio"
	"context"
	"crypto/aes"
	"crypto/cipher"
	"encoding/binary"
	"fmt"
	mrand "math/rand"
	"net"
	"sync"
	"time"
)

const (
	magicTCPPing = 0x9a2b084d //crc32(tcp.ping random_id:long = tcp.Pong)
	magicTCPPong = 0x03fb69dc //crc32(tcp.pong random_id:long = tcp.Pong)
)

type Connection struct {
	cipher   cipher.Stream
	decipher cipher.Stream

<<<<<<< HEAD
	conn net.Conn
	resp chan Packet

	peerPublicKey []byte
	host          string
	IsReady       bool
	lastPong      time.Time
	ioReader      *bufio.Reader
=======
	conn        net.Conn
	packetMutex sync.Mutex
	resp        chan Packet
>>>>>>> 45077ee2
}

func NewConnection(ctx context.Context, peerPublicKey []byte, host string) (*Connection, error) {
	c, err := createConnection(ctx, peerPublicKey, host)
	if err != nil {
		return nil, err
	}
	c.IsReady = true
	go c.reader()
	go c.ping()
	return c, nil
}

func createConnection(ctx context.Context, peerPublicKey []byte, host string) (*Connection, error) {
	a, err := NewAddress(peerPublicKey)
	if err != nil {
		return nil, err
	}
	params, err := newParameters()
	if err != nil {
		return nil, err
	}
	ci, err := aes.NewCipher(params.txKey())
	if err != nil {
		return nil, err
	}
	dci, err := aes.NewCipher(params.rxKey())
	if err != nil {
		return nil, err
	}
	var d net.Dialer
	conn, err := d.DialContext(ctx, "tcp", host)
	if err != nil {
		return nil, err
	}
	keys, err := newKeys(a.pubkey)
	if err != nil {
		return nil, err
	}
	var c = &Connection{
		cipher:   cipher.NewCTR(ci, params.txNonce()),
		decipher: cipher.NewCTR(dci, params.rxNonce()),
		conn:     conn,
		resp:     make(chan Packet, 1000),
	}
<<<<<<< HEAD
	err = c.handshake()
=======

	err = c.handshake(a, params, keys)
>>>>>>> 45077ee2
	if err != nil {
		return nil, err
	}
	c.peerPublicKey = peerPublicKey
	c.host = host
	return c, nil
}

func (c *Connection) reconnect() {
	c.IsReady = false
	err := c.conn.Close()
	if err != nil {
		fmt.Printf("Cant close connection\n")
	}
	for {
		conn, err := createConnection(context.Background(), c.peerPublicKey, c.host)
		if err == nil {
			c.address = conn.address
			c.params = conn.params
			c.keys = conn.keys
			c.cipher = conn.cipher
			c.decipher = conn.decipher
			c.conn = conn.conn
			c.IsReady = true
			c.ioReader = bufio.NewReader(c.conn)
			return
		}
		fmt.Printf("Reconnect failed: %v\n", err)
		time.Sleep(time.Second * 5)
	}
}

func (c *Connection) reader() {
	c.ioReader = bufio.NewReader(c.conn)
	c.lastPong = time.Now()
	for {
		if c.IsReady != true {
			continue
		}
		err := c.conn.SetReadDeadline(time.Now().Add(time.Second * 3))
		if err != nil {
			fmt.Printf("set deadline error: %v\n", err)
		}
		p, err := ParsePacket(c.ioReader, c.decipher)
		if err != nil {
			//fmt.Printf("reader error: %v\n", err)
			continue
		}
		if p.MagicType() == magicTCPPong {
			c.lastPong = time.Now()
			continue
		}
		c.resp <- p
	}
}

func (c *Connection) handshake(address Address, params params, keys x25519Keys) error {
	key := append([]byte{}, keys.shared[:16]...)
	key = append(key, params.hash()[16:32]...)
	nonce := append([]byte{}, params.hash()[0:4]...)
	nonce = append(nonce, keys.shared[20:32]...)
	cipherKey, err := aes.NewCipher(key)
	if err != nil {
		return err
	}
	data := append([]byte{}, params[:]...)
	cipher.NewCTR(cipherKey, nonce).XORKeyStream(data, data)
	req := make([]byte, 256)
	copy(req[:32], address.hash())
	copy(req[32:64], keys.public)
	copy(req[64:96], params.hash())
	copy(req[96:], data)
	_, err = c.conn.Write(req)
	if err != nil {
		return err
	}
	_, err = ParsePacket(c.conn, c.decipher)
	if err != nil {
		return err
	}
	return nil
}

func (c *Connection) Send(p Packet) error {
	b := p.marshal()
	c.packetMutex.Lock()
	c.cipher.XORKeyStream(b, b)
	_, err := c.conn.Write(b)
	c.packetMutex.Unlock()
	return err
}

func (c *Connection) Responses() chan Packet {
	return c.resp
}

func (c *Connection) ping() {
	ping := make([]byte, 12)
	binary.BigEndian.PutUint32(ping[:4], magicTCPPing)
	for {
		time.Sleep(time.Second * 10)
		mrand.Read(ping[4:])
		p, err := NewPacket(ping)
		if err != nil {
			panic(err) // impossible if NewPacket function is correct
		}
		err = c.Send(p)
		if err != nil {
			fmt.Printf("send ping error: %v\n", err)
			continue
		}
		if time.Since(c.lastPong) > time.Second*20 {
			c.reconnect()
			c.lastPong = time.Now()
		}
	}
}<|MERGE_RESOLUTION|>--- conflicted
+++ resolved
@@ -22,20 +22,14 @@
 	cipher   cipher.Stream
 	decipher cipher.Stream
 
-<<<<<<< HEAD
 	conn net.Conn
+	packetMutex sync.Mutex
 	resp chan Packet
-
 	peerPublicKey []byte
 	host          string
 	IsReady       bool
 	lastPong      time.Time
 	ioReader      *bufio.Reader
-=======
-	conn        net.Conn
-	packetMutex sync.Mutex
-	resp        chan Packet
->>>>>>> 45077ee2
 }
 
 func NewConnection(ctx context.Context, peerPublicKey []byte, host string) (*Connection, error) {
@@ -81,12 +75,7 @@
 		conn:     conn,
 		resp:     make(chan Packet, 1000),
 	}
-<<<<<<< HEAD
-	err = c.handshake()
-=======
-
 	err = c.handshake(a, params, keys)
->>>>>>> 45077ee2
 	if err != nil {
 		return nil, err
 	}
