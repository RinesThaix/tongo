--- conflicted
+++ resolved
@@ -1090,10 +1090,10 @@
 	return block.GlobalId, nil
 }
 
-<<<<<<< HEAD
 func (c *Client) GetPoolStatus() pool.Status {
 	return c.pool.Status()
-=======
+}
+
 func (c *Client) WaitMasterchainBlock(ctx context.Context, seqno uint32, timeout time.Duration) (ton.BlockIDExt, error) {
 	t := uint32(timeout.Milliseconds())
 	client, _, err := c.pool.BestMasterchainClient(ctx)
@@ -1105,5 +1105,4 @@
 		return ton.BlockIDExt{}, err
 	}
 	return res.Id.ToBlockIdExt(), nil
->>>>>>> 0ed51ad6
 }